import uuid
from pathlib import Path

from django.db import models
from django.db.models import Q
from django.urls import reverse
from django.utils.translation import gettext as _

from .sc.extractor import ProjectRepo as Extractor


class Project(models.Model):
    class ProjectType(models.TextChoices):
        QUARK = "quark", _("Quark")
        EXTENSION = "extension", _("Extension")

    class Formatting(models.TextChoices):
        RST = "rst", _("RST")
        MARKDOWN = "md", _("Markdown")
        RAW = (
            "raw",
            _("Raw"),
        )

    uuid = models.UUIDField(
        primary_key=True,
        editable=False,
        default=uuid.uuid4,
        unique=True,
    )

    created_date = models.DateTimeField(auto_now_add=True)
    modified_date = models.DateTimeField(auto_now=True)

    first_commit = models.DateTimeField(
        null=True,
        blank=False,
        help_text=_("Datetime of first commit"),
    )

    latest_commit = models.DateTimeField(
        null=True,
        blank=False,
        help_text=_("Datetime of latest commit"),
    )

    project_type = models.CharField(
        max_length=64, null=False, blank=False, choices=ProjectType.choices
    )

    git_url = models.URLField(
        verbose_name=_("URL of git repository"),
        max_length=1024,
        blank=False,
        null=False,
        unique=True,
    )

    name = models.CharField(
        max_length=1024,
        null=False,
        blank=False,
        unique=True,
    )

    project_help = models.TextField()

    project_help_formatting = models.CharField(
        max_length=40,
        choices=Formatting.choices,
        help_text=_("Used formatting for text file"),
    )

    # @todo this is deprecated?
    dependencies = models.ManyToManyField(  # type: ignore
        "Project",
        related_name="dependents",
        blank=True,
    )

    default_branch = models.CharField(
        max_length=200,
        # nowadays it is main but most quarks are a bit older
        default="master",
    )

    def get_dependencies(self) -> models.QuerySet["Project"]:
        dependencies = []

        # try to extract dependencies from quark file
        for d in ["dependencies", "ext_dependency"]:
            dep = self.quark_info.get(d, [])

            if isinstance(dep, str):
                # e.g. 3dj has ext_dependency listed as a string
                dep = [x.strip() for x in dep.split(",")]

            if not isinstance(dep, list):
                return Project.objects.none()

            dependencies.extend(dep)

        if len(dependencies) == 0:
            return Project.objects.none()

        # fuzzy match against dependency names/urls
        query = Q()
        for dependency_name in dependencies:
            query |= Q(git_url__icontains=dependency_name) | Q(
                name__icontains=dependency_name
            )

        return Project.objects.filter(query)

    def get_dependents(self) -> models.QuerySet["Project"]:
        return Project.objects.filter(
            Q(quark_info__dependencies__icontains=self.name)
            | Q(quark_info__ext_dependency___icontains=self.name)
        )

    quark_info = models.JSONField(
        help_text=_("Extracted info from quark file"),
        default=dict,
    )

<<<<<<< HEAD
    def get_absolute_url(self):
        return reverse("project", kwargs={"name": self.name})
=======
    def _build_repo_url(self, relative_file_path: Path) -> str:
        return Extractor.build_repo_url_for_file(
            git_url=self.git_url,
            relative_file_path=relative_file_path,
            default_branch=self.default_branch,
        )
>>>>>>> 2e8309f0

    class Meta:
        ordering = ["name"]

    def __str__(self):
        return f"{self.name} ({self.project_type})"


class ProjectVersion(models.Model):
    uuid = models.UUIDField(
        primary_key=True,
        editable=False,
        default=uuid.uuid4,
        unique=True,
    )

    created_date = models.DateTimeField(auto_now_add=True)
    modified_date = models.DateTimeField(auto_now=True)

    project = models.ForeignKey(
        Project,
        on_delete=models.CASCADE,
        related_name="versions",
    )

    version_name = models.CharField(
        max_length=1024,
        blank=False,
        null=False,
    )

    release_date = models.DateTimeField(
        help_text=_("Derived from git push"),
    )

    git_hash = models.CharField(
        max_length=100,
        null=True,
        help_text=_("Hash of associated git commit"),
    )

    url = models.URLField(
        help_text=_("Potential URL to release"),
        null=True,
    )

    class Meta:
        ordering = [
            "project",
            "-release_date",
        ]

    def __str__(self) -> str:
        return self.version_name


class ProjectClass(models.Model):
    uuid = models.UUIDField(
        primary_key=True,
        editable=False,
        default=uuid.uuid4,
        unique=True,
    )

    created_date = models.DateTimeField(auto_now_add=True)
    modified_date = models.DateTimeField(auto_now=True)

    project = models.ForeignKey(
        to=Project,
        on_delete=models.CASCADE,
        related_name="classes",
    )

    file_path = models.CharField(
        max_length=400,
        blank=False,
        null=False,
        help_text=_("Path of file which declares the class"),
    )

    name = models.CharField(
        max_length=400,
        blank=False,
        null=False,
        help_text=_("Name of class"),
    )

    super_class = models.CharField(
        max_length=400,
        null=True,
        blank=True,
        help_text=_("Optional super class"),
    )

    is_extension = models.BooleanField(
        null=False, default=False, help_text=_("Is class extension")
    )

    @property
    def repo_url(self) -> str:
        return self.project._build_repo_url(
            relative_file_path=Path(self.file_path),
        )

    class Meta:
        ordering = [
            "project",
            "is_extension",
            "name",
        ]

    def __str__(self) -> str:
        return self.name


# DOCS_STORAGE = FileSystemStorage("sc_docs/")


class ProjectDoc(models.Model):
    uuid = models.UUIDField(
        primary_key=True,
        editable=False,
        default=uuid.uuid4,
        unique=True,
    )

    created_date = models.DateTimeField(auto_now_add=True)
    modified_date = models.DateTimeField(auto_now=True)

    project = models.ForeignKey(
        Project,
        on_delete=models.CASCADE,
        related_name="docs",
    )

    html_file = models.FileField(
        upload_to="sc_docs",
        # storage=DOCS_STORAGE,
        blank=False,
        null=False,
    )

    source_path = models.CharField(
        max_length=512,
        help_text=_("Source code path of help file in repository"),
    )

<<<<<<< HEAD
    def get_absolute_url(self):
        return self.html_file.url
=======
    @property
    def repo_url(self) -> str:
        return self.project._build_repo_url(
            relative_file_path=Path(self.source_path),
        )
>>>>>>> 2e8309f0

    class Meta:
        ordering = [
            "project",
            "source_path",
        ]

    def __str__(self) -> str:
        return self.source_path<|MERGE_RESOLUTION|>--- conflicted
+++ resolved
@@ -123,17 +123,15 @@
         default=dict,
     )
 
-<<<<<<< HEAD
-    def get_absolute_url(self):
-        return reverse("project", kwargs={"name": self.name})
-=======
     def _build_repo_url(self, relative_file_path: Path) -> str:
         return Extractor.build_repo_url_for_file(
             git_url=self.git_url,
             relative_file_path=relative_file_path,
             default_branch=self.default_branch,
         )
->>>>>>> 2e8309f0
+
+    def get_absolute_url(self):
+        return reverse("project", kwargs={"name": self.name})
 
     class Meta:
         ordering = ["name"]
@@ -281,16 +279,14 @@
         help_text=_("Source code path of help file in repository"),
     )
 
-<<<<<<< HEAD
-    def get_absolute_url(self):
-        return self.html_file.url
-=======
     @property
     def repo_url(self) -> str:
         return self.project._build_repo_url(
             relative_file_path=Path(self.source_path),
         )
->>>>>>> 2e8309f0
+
+    def get_absolute_url(self):
+        return self.html_file.url
 
     class Meta:
         ordering = [
